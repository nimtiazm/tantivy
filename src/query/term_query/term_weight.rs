--- conflicted
+++ resolved
@@ -32,31 +32,21 @@
 
     pub fn specialized_scorer<'a>(&'a self, reader: &'a SegmentReader) -> Result<TermScorer<SegmentPostings<'a>>> {
         let field = self.term.field();
-<<<<<<< HEAD
-        // let fieldnorm_reader = try!(reader.get_fieldnorms_reader(field));
-=======
         let fieldnorm_reader_opt = reader.get_fieldnorms_reader(field);
->>>>>>> 44c684af
         Ok(
             reader
                 .read_postings(&self.term, self.segment_postings_options)
                 .map(|segment_postings|
                     TermScorer {
-<<<<<<< HEAD
-=======
                         idf: self.idf(),
                         fieldnorm_reader_opt: fieldnorm_reader_opt,
->>>>>>> 44c684af
                         postings: segment_postings,
                     }
                 )
                 .unwrap_or(
                     TermScorer {
-<<<<<<< HEAD
-=======
                         idf: 1f32,
                         fieldnorm_reader_opt: None,
->>>>>>> 44c684af
                         postings: SegmentPostings::empty()
                     })
         )
