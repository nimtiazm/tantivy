--- conflicted
+++ resolved
@@ -1,4 +1,5 @@
 use Result;
+use datastruct::TermDictionaryBuilder;
 use super::TermInfo;
 use schema::Term;
 use schema::Field;
@@ -6,7 +7,6 @@
 use schema::FieldType;
 use schema::Schema;
 use schema::TextIndexingOptions;
-use datastruct::TermDictionaryBuilder;
 use directory::WritePtr;
 use compression::{NUM_DOCS_PER_BLOCK, BlockEncoder, CompositeEncoder};
 use DocId;
@@ -49,7 +49,7 @@
 /// A description of the serialization format is
 /// [available here](https://fulmicoton.gitbooks.io/tantivy-doc/content/inverted-index.html).
 pub struct PostingsSerializer {
-    terms_fst_builder: TermDictionaryBuilder<WritePtr, TermInfo>, 
+    terms_fst_builder: TermDictionaryBuilder<WritePtr, TermInfo>,
     postings_write: WritePtr,
     positions_write: WritePtr,
     written_bytes_postings: usize,
@@ -73,7 +73,7 @@
                positions_write: WritePtr,
                schema: Schema)
                -> Result<PostingsSerializer> {
-        let terms_fst_builder = try!(TermDictionaryBuilder::new(terms_write));
+        let terms_fst_builder = TermDictionaryBuilder::new(terms_write)?;
         Ok(PostingsSerializer {
             terms_fst_builder: terms_fst_builder,
             postings_write: postings_write,
@@ -109,13 +109,8 @@
         let field_entry: &FieldEntry = self.schema.get_field_entry(field);
         self.text_indexing_options = match *field_entry.field_type() {
             FieldType::Str(ref text_options) => text_options.get_indexing_options(),
-<<<<<<< HEAD
-            FieldType::U64(ref u64_options) => {
-                if u64_options.is_indexed() {
-=======
             FieldType::U64(ref int_options) => {
                 if int_options.is_indexed() {
->>>>>>> 0dad0279
                     TextIndexingOptions::Unindexed
                 } else {
                     TextIndexingOptions::Untokenized
